'''
Language description of actions
'''
import json
import numpy as np
from typing import List, Dict, Any, Union
from pyTSFoil.environment.basic import BumpModificationAction, GlobalModificationAction, FigureState, MultiBumpModificationAction


class DescriptionActionBumpMod():
    '''
    Bump modification of airfoil geometry
    '''
    def __init__(self, bump_action: BumpModificationAction = None):
        # Get action parameters from actual BumpModificationAction instance
        if bump_action is None:
            bump_action = BumpModificationAction()  # Use default parameters
            
        self.action_names = bump_action.action_name
        self.action_bounds = {
            'upper_bound': bump_action.action_upper_bound.tolist(),
            'lower_bound': bump_action.action_lower_bound.tolist()
        }
        self.critical_height_for_no_bump = bump_action.critical_height_for_no_bump
        self.n_cst = bump_action.n_cst
        self.keep_airfoil_tmax = bump_action.keep_airfoil_tmax
        
    def get_general_description(self):
        """
        Returns a comprehensive description of the BumpModificationAction for LLMs.
        """
        
        # Build parameter descriptions dynamically
        param_descriptions = []
        for i, name in enumerate(self.action_names):
            lower = self.action_bounds['lower_bound'][i]
            upper = self.action_bounds['upper_bound'][i]
            
            # Determine parameter type and surface based on parameter name suffix
            if name.endswith('L'):  # Location parameters (UBL, LBL)
                param_type = 'chordwise location'
                param_detail = 'Position along chord: 0.0 = leading edge, 1.0 = trailing edge'
                units = 'chord fraction'
            elif name.endswith('H'):  # Height parameters (UBH, LBH)
                param_type = 'bump height'
                param_detail = 'Positive = outward bump, negative = inward bump'
                units = 'chord fraction'
            elif name.endswith('W'):  # Width parameters (UBW, LBW)
                param_type = 'bump width'
                param_detail = 'Controls bump spread: larger values = wider, more gradual bumps'
                units = 'dimensionless'
            else:
                param_type = 'unknown parameter'
                param_detail = 'Parameter type not recognized'
                units = 'unknown'
            
            surface = 'upper' if name.startswith('U') else 'lower'
            
            param_descriptions.append(f"""
{i+1}. **{name}** (range: {lower} to {upper})
   - Controls the {param_type} of the bump on the {surface} surface
   - {param_detail}
   - Units: {units}""")
        
        description = f"""
**Airfoil Bump Modification Strategy:**
This action adds localized bumps to both the upper and lower surfaces of the airfoil. You must specify the location, height, and width characteristics for these bumps to achieve desired aerodynamic properties.

**Physical Understanding:**
- **Upper Surface Bumps:** 
  * Positive height → increases local thickness and curvature (outward bump)
  * Negative height → decreases local thickness and curvature (inward bump)
- **Lower Surface Bumps:**
  * Positive height → decreases local thickness and curvature (outward bump)  
  * Negative height → increases local thickness and curvature (inward bump)

**Action Parameters:**
The modification consists of {len(self.action_names)} parameters:{''.join(param_descriptions)}

**Technical Implementation:**
- Uses Hicks-Henne bump functions for smooth, aerodynamically-reasonable modifications
- Bumps are only applied if their height exceeds the critical threshold ({self.critical_height_for_no_bump}) to avoid insignificant changes
- {'Maintains' if self.keep_airfoil_tmax else 'Does not maintain'} original maximum thickness during modification

"""
        return description
    
    def get_action_description(self, action_array: np.ndarray):
        '''
        Get the description of the action
        '''
        description = ''
        for i, action in enumerate(action_array):
            description += f'{i+1}. {self.action_names[i]}: {action}\n'
        return description
    
    @staticmethod
    def instruction_for_action_extraction():
        '''
        Get the instruction for action extraction
        '''
        description = """
You are reading text to extract parameters of bump modifications, and convert them to python variables in the format of list. 

For example: '''upper = [location, height, width] \n lower = [location, height, width]'''. 
You should replace the parameters location, height, width with according values.

If the text indicates no bump is added to the upper or lower surface, then the parameters of the corresponding surface are zero. You should only reply python code in plain text without any other content.
"""
        return description
    
    @staticmethod
    def instruction_for_action_output():
        '''
        Get the instruction for action output
        '''
        description = """
At the very end of your response, you **must** tell me the decision in the following format: 
    upper = [location, height, width]
    lower = [location, height, width] 

For example: 
    upper = [0.2, 0.001, 0.5] 
    lower = [0.8, -0.001, 0.5]

No more content after the decision in this format is given. 

If the text indicates no bump is added to the upper or lower surface, then the parameters of the corresponding surface are zero. You should only reply python code in plain text without any other content.
"""
        return description


class DescriptionActionGlobalMod():
    '''
    Global modification of airfoil geometry

    '''
    def __init__(self, global_action: GlobalModificationAction = None):
        # Get action dictionary from actual GlobalModificationAction instance
        if global_action is None:
            global_action = GlobalModificationAction()  # Use default parameters
            
        self.action_dict = global_action.action_dict
        self.action_names = global_action.action_name
        self.n_cst = global_action.n_cst
        self.action_upper_bound = global_action.action_upper_bound.tolist()
        self.action_lower_bound = global_action.action_lower_bound.tolist()
        
    def get_general_description(self):
        """
        Returns a comprehensive description of the GlobalModificationAction for LLMs.
        """
        
        # Categorize parameters for better organization
        thickness_params = ['dTHK', 'dTH2', 'dTH7', 'dMTL']
        camber_params = ['dCAM', 'dCF6', 'dCR4']
        edge_params = ['dLER', 'dLES', 'dTEW', 'dTES']
        
        # Build parameter descriptions dynamically with better categorization
        param_descriptions = []
        for i, (key, value) in enumerate(self.action_dict.items()):
            bound = value['bound']
            min_inc = value['min_increment']
            meaning = value['meaning']
            
            # Determine units and parameter category
            if 'angle' in meaning.lower():
                units = 'degrees'
                param_range = f"±{bound}"
            else:
                units = 'chord fraction'
                param_range = f"±{bound}"
            
            # Get category for parameter
            if key in thickness_params:
                category = 'Thickness Control'
            elif key in camber_params:
                category = 'Camber Control'
            elif key in edge_params:
                category = 'Edge Geometry'
            else:
                category = 'General'
            
            param_descriptions.append(f"""
{i+1}. **{key}** - {meaning}
   - Range: {param_range} ({units})
   - Minimum increment: {min_inc}
   - Category: {category}
   - Effect: {self._get_parameter_detail(key, meaning)}""")
        
        description = f"""
**Global Geometric Modification Strategy:**
This action performs global modifications to airfoil geometry by adjusting fundamental shape characteristics. Unlike local bump modifications, these changes affect the overall airfoil shape through systematic parameter adjustments that maintain aerodynamic smoothness and physical realizability.

**Physical Understanding:**
Global modifications work by adjusting the underlying mathematical representation of the airfoil:
- **Thickness Parameters:** Control the overall thickness distribution and maximum thickness location
- **Camber Parameters:** Adjust the mean line curvature and camber distribution
- **Edge Parameters:** Modify leading and trailing edge characteristics for suction peak and separation control
- **Localized Thickness:** Fine-tune thickness at specific chord locations for pressure distribution control

**Action Parameters:**
The modification consists of {len(self.action_dict)} parameters organized by function:{''.join(param_descriptions)}

**Technical Implementation:**
- Actions are only applied if they exceed their minimum increment threshold ({min([v['min_increment'] for v in self.action_dict.values()])} minimum) to avoid imperceptible changes
- Modifications are relative to the current airfoil geometry (additive/delta changes)

"""
        return description
    
    def _get_parameter_detail(self, key, meaning):
        """Get detailed explanation for each parameter with aerodynamic context."""
        details = {
            'dTHK': 'Changes overall maximum thickness - affects structural capacity, drag characteristics, and internal volume. Positive increases thickness, negative decreases thickness.',
            'dCAM': 'Modifies overall camber (mean line curvature) - directly impacts lift generation and pitching moment. Positive increases camber, negative decreases camber.',
            'dMTL': 'Shifts chordwise position of maximum thickness - affects pressure distribution, transition location, and structural efficiency. Positive moves aft, negative moves forward.',
            'dCF6': 'Adjusts average camber of front 60% of airfoil - controls early flow acceleration and nose-down pitching moment. Critical for lift coefficient and stall characteristics.',
            'dCR4': 'Modifies average camber of rear 40% of airfoil - influences flow recovery and trailing edge pressure. Affects lift effectiveness and moment characteristics.',
            'dLER': 'Changes leading edge radius - affects stagnation point size, pressure gradient, and boundary layer behavior. Larger radius improves high-angle performance.',
            'dLES': 'Adjusts leading edge slope angle - controls flow acceleration around the nose and transition behavior. Steeper angles increase acceleration.',
            'dTEW': 'Modifies trailing edge wedge angle - affects wake formation, base pressure, and overall drag. Smaller wedge angles typically reduce pressure drag.',
            'dTES': 'Changes trailing edge slope angle - influences flow separation point and wake characteristics. Affects pressure recovery in trailing edge region.',
            'dTH2': 'Adjusts thickness at 20% chord - controls forward loading and pressure distribution. Affects boundary layer development and transition location.',
            'dTH7': 'Modifies thickness at 70% chord - influences aft loading and pressure recovery. Critical for adverse pressure gradient management and separation control.',
        }
        return details.get(key, meaning)
    
    def get_action_description(self, action_array: np.ndarray):
        '''
        Get the description of the action
        '''
        description = ''
        for i, action in enumerate(action_array):
            description += f'{i+1}. {self.action_names[i]}: {action}\n'
        return description


class DescriptionActionMultiBump():
    '''
    Multi-bump modification of airfoil geometry
    '''
    def __init__(self, multi_bump_action: MultiBumpModificationAction = None):
        # Get action parameters from actual MultiBumpModificationAction instance
        if multi_bump_action is None:
            multi_bump_action = MultiBumpModificationAction()  # Use default parameters
            
        self.action_names = multi_bump_action.action_name        
        self.action_dict = multi_bump_action.action_dict
        self.action_bounds = {
            'upper_bound': multi_bump_action.action_upper_bound.tolist(),
            'lower_bound': multi_bump_action.action_lower_bound.tolist()
        }
        self.n_bumps = multi_bump_action.n_bumps
        self.x_bump_locations = multi_bump_action.x_bump_locations
        self.bump_width = multi_bump_action.bump_width
        self.critical_height_for_no_bump = multi_bump_action.critical_height_for_no_bump
        self.n_cst = multi_bump_action.n_cst
        self.keep_airfoil_tmax = multi_bump_action.keep_airfoil_tmax
    
    def get_general_description(self):
        """
        Returns a comprehensive description of the MultiBumpModificationAction for LLMs.
        """
        
        # Build parameter descriptions dynamically, organized by bump and surface
        param_descriptions = []
        
        param_descriptions.append("\n")
        
        for i in range(self.n_bumps):
            param_descriptions.append(f"""
Upper Surface Bump {i} (base location x={self.x_bump_locations[i]}):
  - **{self.action_names[2*i]}** (range: {self.action_bounds['lower_bound'][2*i]} to {self.action_bounds['upper_bound'][2*i]}): deviation from base location
  - **{self.action_names[2*i+1]}** (range: {self.action_bounds['lower_bound'][2*i+1]} to {self.action_bounds['upper_bound'][2*i+1]}): bump height
""")
        
        param_descriptions.append("\n")
        
        for i in range(self.n_bumps):
            param_descriptions.append(f"""
Lower Surface Bump {i} (base location x={self.x_bump_locations[i]}):
  - **{self.action_names[2*i+2*self.n_bumps]}** (range: {self.action_bounds['lower_bound'][2*i+2*self.n_bumps]} to {self.action_bounds['upper_bound'][2*i+2*self.n_bumps]}): deviation from base location
  - **{self.action_names[2*i+1+2*self.n_bumps]}** (range: {self.action_bounds['lower_bound'][2*i+1+2*self.n_bumps]} to {self.action_bounds['upper_bound'][2*i+1+2*self.n_bumps]}): bump height
""")
        
        description = f"""
**Airfoil Multi-Bump Modification Strategy:**
This action applies multiple localized bumps ({self.n_bumps} bumps each) to both the upper and lower surfaces of the airfoil. Each bump can be independently controlled in terms of its chordwise location and height, allowing for sophisticated shape modifications to achieve desired aerodynamic properties.

**Bump Distribution:**
The {self.n_bumps} bumps are strategically positioned at base locations: {', '.join([f'x={loc:.1f}' for loc in self.x_bump_locations])}, providing comprehensive control over the airfoil shape from leading edge to trailing edge.

**Action Parameters:**
The modification consists of {len(self.action_names)} parameters ({2 * self.n_bumps} for each surface):{''.join(param_descriptions)}

**Physical Understanding:**
- bump deviation: bump location deviation from the base location
- bump height: positive height → upward bump; negative height → downward bump

**Design Strategy:**
- Bumps are only applied if their height exceeds the critical threshold ({self.critical_height_for_no_bump}) to avoid insignificant changes
- {'Maintains' if self.keep_airfoil_tmax else 'Does not maintain'} original maximum thickness during modification
- Front bumps (x=0.1, 0.3) primarily affect leading edge suction and transition
- Middle bumps (x=0.5) control maximum thickness region and shock formation
- Rear bumps (x=0.7, 0.9) influence pressure recovery and trailing edge characteristics
- Rear bumps on the lower surface are effective to change the aft loading, and consequently, the lift and pitching moment.

"""
        return description
    
    def get_action_description(self, action_array: np.ndarray):
        '''
        Get the description of the action
        '''
        description = ''
        for i, action in enumerate(action_array):
            description += f'{i+1}. {self.action_names[i]}: {action}\n'
        return description

    def instruction_for_action_output(self):
        '''
        Get the instruction for action output
        '''
        # Build upper and lower surface bump examples
        upper_examples = []
        lower_examples = []
        
        # Create examples for upper surface bumps
        for i in range(self.n_bumps):
            upper_examples.append(f"\\boxed{{{self.action_names[2*i]}: 0.01}}")
            upper_examples.append(f"\\boxed{{{self.action_names[2*i+1]}: 0.002}}")
        
        # Create examples for lower surface bumps  
        for i in range(self.n_bumps):
            lower_examples.append(f"\\boxed{{{self.action_names[2*i+2*self.n_bumps]}: -0.01}}")
            lower_examples.append(f"\\boxed{{{self.action_names[2*i+1+2*self.n_bumps]}: -0.002}}")
        
<<<<<<< HEAD
        description = r"""
In your response, you **must** response in the following format exclude the content in the brackets:

### Reasoning
(Your reasoning content, you should analyse historical information and the current state of the airfoil, and conclude to a decision.)


### Answer
(Alter the value in your answer, and if no modification is desired for a specific bump, you can skip that bump.)
\\boxed{upper bump 0 deviation: 0.01}
\\boxed{upper bump 0 height: 0.002}
\\boxed{upper bump 1 deviation: 0.01}
\\boxed{upper bump 1 height: 0.002} 
\\boxed{upper bump 2 deviation: 0.01}
\\boxed{upper bump 2 height: 0.002}
\\boxed{upper bump 3 deviation: 0.01}
\\boxed{upper bump 3 height: 0.002}
\\boxed{upper bump 4 deviation: 0.01}
\\boxed{upper bump 4 height: 0.002}
\\boxed{lower bump 0 deviation: -0.01}
\\boxed{lower bump 0 height: -0.002}
\\boxed{lower bump 1 deviation: -0.01}
\\boxed{lower bump 1 height: -0.002}
\\boxed{lower bump 2 deviation: -0.01}
\\boxed{lower bump 2 height: -0.002}
\\boxed{lower bump 3 deviation: -0.01}
\\boxed{lower bump 3 height: -0.002}
\\boxed{lower bump 4 deviation: -0.01}
\\boxed{lower bump 4 height: -0.002}
</answer>
=======
        description = f"""
**Action Output Format:**
At the very end of your response, you **must** tell me the decision in the following format:

<reasoning>
Your reasoning
</reasoning>

<answer>
{chr(10).join(upper_examples)}
{chr(10).join(lower_examples)}
</answer>

Where:
- First {self.n_bumps * 2} values: Upper surface bumps (alternating location deviation, height)
- Last {self.n_bumps * 2} values: Lower surface bumps (alternating location deviation, height)

If no modification is desired for a specific bump, set both its location deviation and height to 0.0.

No more content after the decision in this format is given.
>>>>>>> 550ee512
"""
        return description


class DescriptionStateFigure():
    '''
    Description of the state of the airfoil based on figure of wall Mach number distribution
    '''
    def __init__(self, figure_state: FigureState = None):
        # Get state dictionary from actual FigureState instance
        if figure_state is None:
            figure_state = FigureState()  # Use default parameters
            
        self.state_dict = figure_state.state_dict
        self.dim_state = figure_state.dim_state
        self.state_lower_bound = figure_state.state_lower_bound.tolist()
        self.state_upper_bound = figure_state.state_upper_bound.tolist()
        self.state_names = list(self.state_dict.keys())

    def get_general_description(self):
        '''
        Get the general description of the state
        '''
        # Build state parameter descriptions dynamically
        param_descriptions = []
        for i, (key, value) in enumerate(self.state_dict.items()):
            lower_bound = value['bound'][0]
            upper_bound = value['bound'][1]
            meaning = value['meaning']
            param_descriptions.append(f"""
{i+1}. **{key}** - {meaning}
   - Range: {lower_bound} to {upper_bound}
   - Units: {'dimensionless' if upper_bound <= 1.0 and 'degree' not in meaning else 'degrees' if 'degree' in meaning else 'chord fraction'}""")
        
        description = f"""
**FigureState: Comprehensive Airfoil State Representation**

This state representation combines parametric geometric features, aerodynamic coefficients, and visual information through wall Mach number distribution plots. The state consists of {self.dim_state} parameters that comprehensively describe airfoil characteristics:

**State Parameters:**{''.join(param_descriptions)}

**Key Features:**
- Combines geometric parameters (thickness, camber, leading/trailing edge characteristics)
- Includes aerodynamic performance metrics (lift, drag, moment coefficients)
- Provides visual representation through geometry and wall Mach number distribution plots
- Wall Mach number distribution is another representation of the pressure coefficient distribution
- The area of the wall Mach number distribution indicates the lift
- The area of the wall Mach number distribution in the rear region indicates the magnitude of the pitching moment
- Sonic line (M=1) indicates the supersonic region (M>1) and subsonic region (M<1)
- The abrupt change of the wall Mach number distribution from M<1 to M>1 indicates the shock wave
- The change of wall Mach number in the shock wave indicates the wave drag (Cd_wave), which is a major source of drag that can be reduced.

"""
        return description
    
    def get_state_description(self, state_array: np.ndarray):
        '''
        Get the description of a specific state
        
        Parameters
        ----------
        state_array : np.ndarray
            Array of state values corresponding to the state_dict parameters
            
        Returns
        -------
        str
            Formatted description of the state values
        '''
        if len(state_array) != self.dim_state:
            raise ValueError(f"State array length ({len(state_array)}) must match state dimension ({self.dim_state})")
            
        description = "**Current Airfoil State:**\n\n"
        
        # Group parameters by category for better organization
        geometric_params = ['t_max', 'x_t_max', 'volume', 'r_LE', 't_20p', 't_70p', 'c_avg']
        angle_params = ['a_LE', 'a_TEW', 'a_TES']
        crest_params = ['x_u_crest', 'y_u_crest', 'x_l_crest', 'y_l_crest']
        aero_params = ['Cl', 'Cd_wave', 'Cm']
        
        # Geometric characteristics
        description += "**Geometric Characteristics:**\n"
        for key in geometric_params:
            if key in self.state_names:
                idx = self.state_names.index(key)
                value = state_array[idx]
                meaning = self.state_dict[key]['meaning']
                description += f"  - {key}: {value:.6f} ({meaning})\n"
        
        # Angular characteristics
        description += "\n**Angular Characteristics:**\n"
        for key in angle_params:
            if key in self.state_names:
                idx = self.state_names.index(key)
                value = state_array[idx]
                meaning = self.state_dict[key]['meaning']
                description += f"  - {key}: {value:.2f}° ({meaning})\n"
        
        # Crest point analysis
        description += "\n**Flow Crest Points:**\n"
        for key in crest_params:
            if key in self.state_names:
                idx = self.state_names.index(key)
                value = state_array[idx]
                meaning = self.state_dict[key]['meaning']
                description += f"  - {key}: {value:.6f} ({meaning})\n"
        
        # Aerodynamic performance
        description += "\n**Aerodynamic Performance:**\n"
        for key in aero_params:
            if key in self.state_names:
                idx = self.state_names.index(key)
                value = state_array[idx]
                meaning = self.state_dict[key]['meaning']
                description += f"  - {key}: {value:.6f} ({meaning})\n"
        
        return description


class DescriptionTask():
    '''
    Description of the task
    '''
        
    @staticmethod
    def get_general_description():
        '''
        Get the general description of the task
        '''
        description = """
**Airfoil Design via Geometry Modification**

**Purpose:**
You are an airfoil designer tasked with modifying airfoil geometry. The design goal is to **minimize the drag of the airfoil**, meanwhile keeping the **lift and maximum thickness not to decrease**.

This is typically part of a multi-step design process.You'll receive the design history, where the modification was withdrawn when the drag was increased or the lift was significantly decreased. In other words, the modification is only kept when it is beneficial to the airfoil design.

In the current step, you will receive the airfoil geometry, wall Mach number distribution, the lift and drag coefficients and other state features. You need to determine the optimal modifications for the current step. 

"""
        return description

    @staticmethod
    def get_design_knowledge():
        '''
        Get the design rules
        '''
        description = """
There are some rules for airfoil design:

1) increasing the maximum thickness usually increases the drag;
2) changing the location of the maximum thickness will change the suction plateau and the shock wave location;
3) increasing the average camber of the front 60 percentage of the airfoil usually increases the lift;
4) increasing the average camber of the rear 40 percentage of the airfoil usually increases the aft loading, which usually increases the lift of the airfoil and increase the magnitude of the pitching moment (Cm);
5) increasing the leading edge radius usually reduces the suction peak;
6) changing the trailing edge wedge angle usually changes the suction peak;
7) changing the leading edge slope angle usually changes the suction peak;
8) changing the trailing edge slope angle usually changes the aft loading;
9) reducing the suction peak usually reduces the airfoil drag;
    
These rules are not always correct for different airfoils, but they can guide you in modifying the airfoil to reduce drag.

"""
        return description


class DescriptionHistory():
    '''
    Convert the environment trajectory to a short description.
    
    The [state, action, reward, next_state, is_valid] in each step is converted to description.
    Only the float values in the state and action are converted to description.
    The figure is not converted to description.
    '''
    
    @staticmethod
    def convert_to_description(
            environment_trajectory: Union[List[Dict[str, Any]], str],
            state_dict: Dict[str, Dict[str, Any]] = None,
            action_dict: Dict[str, Dict[str, Any]] = None,
            ) -> str:
        '''
        Convert the environment trajectory to a description
        
        Parameters
        ----------
        environment_trajectory : Union[List[Dict[str, Any]], str]
            Either a list of trajectory steps, each containing:
            - previous_state: np.ndarray/list
            - action: np.ndarray/list  
            - reward: float
            - next_state: np.ndarray/list
            - done: bool
            - info: dict
            Or a string path to a JSON file containing such trajectory data
        state_dict : Dict[str, Dict[str, Any]]
            The dictionary of the state parameters
        action_dict : Dict[str, Dict[str, Any]]
            The dictionary of the action parameters
            
        Note
        ----
        The state_dict and action_dict are used to get the names of the state and action parameters.
        If not provided, the default state_dict and action_dict will be used.
        
        Returns
        -------
        str
            Human-readable description of the trajectory
        '''
        # Handle JSON file path input
        if isinstance(environment_trajectory, str):
            try:
                with open(environment_trajectory, 'r') as f:
                    trajectory_data = json.load(f)
            except FileNotFoundError:
                return f"Error: Trajectory file '{environment_trajectory}' not found."
            except json.JSONDecodeError:
                return f"Error: Invalid JSON format in file '{environment_trajectory}'."
        else:
            trajectory_data = environment_trajectory
        
        if not trajectory_data:
            return "Empty trajectory - no design steps recorded."
        
        state_names = list(state_dict.keys())
        action_names = list(action_dict.keys())

        # Initialize description components
        description_parts = []
        description_parts.append("**Airfoil Design History:**\n")

        for step in trajectory_data:
            
            # Extract data from step
            prev_state = np.array(step.get('previous_state', []))
            action = np.array(step.get('action', []))
            reward = step.get('reward', 0.0)
            next_state = np.array(step.get('next_state', []))
            i_current_step = int(step['info']['i_current_step'])
            i_reference_step = int(step['info']['i_reference_step'])
            is_current_step_valid = bool(step['info']['is_current_step_valid'])
            
            # Check if this is the initial state (first step with zero action)
            is_initial_state = i_current_step == 0
            
            if is_initial_state:
                description_parts.append(f"\n**Initial Airfoil (Step 0):**")
                description_parts.append(f"\n- Initial state:")
                for i in range(len(state_names)):
                    description_parts.append(f"\n  {state_names[i]}= {prev_state[i]:.4f}")
                description_parts.append("\n")
                continue
            else:
                description_parts.append(f"\n**Step {i_current_step}:**")
                description_parts.append(f"\n- Reference step to be modified: {i_reference_step}")

            description_parts.append(f"\n- Action:")
            for i in range(len(action_names)):
                description_parts.append(f"\n  {action_names[i]}= {action[i]:.4f}")
                
            description_parts.append(f"\n- Next state:")
            for i in range(len(state_names)):
                description_parts.append(f"\n  {state_names[i]}= {next_state[i]:.4f}")
            
            description_parts.append(f"\n- Reward: {reward:.4f}")
            description_parts.append(f"\n- Is current step valid: {is_current_step_valid}")
            description_parts.append("\n")

        return "".join(description_parts)
    

class PromptForLLM():
    '''
    Generate the prompt for LLM.
    
    In this class, we consider `DescriptionActionBumpMod` and `DescriptionStateFigure` as the action and state description.
    
    The prompt contains description of:
    - the task
    - the design knowledge
    - the state
    - the action
    - the history of the trajectory
    - the instruction for action output
    '''
    def __init__(self,
                description_action: DescriptionActionBumpMod = None,
                description_state: DescriptionStateFigure = None,
                ):
        if description_action is None:
            description_action = DescriptionActionBumpMod()
        if description_state is None:
            description_state = DescriptionStateFigure()
            
        self.description_action = description_action
        self.description_state = description_state
        
    def generate_prompt(self,
                        environment_trajectory: Union[List[Dict[str, Any]], str],
                        state_dict: Dict[str, Dict[str, Any]] = None,
                        action_dict: Dict[str, Dict[str, Any]] = None,
                        ) -> str:
        '''
        Get the prompt for LLM.
        
        Parameters
        ----------
        environment_trajectory : Union[List[Dict[str, Any]], str]
            The environment trajectory
        state_dict : Dict[str, Dict[str, Any]]
            The dictionary of the state parameters
        action_dict : Dict[str, Dict[str, Any]]
            The dictionary of the action parameters
        '''
        prompt = ""
        prompt += DescriptionTask.get_general_description()
        prompt += DescriptionTask.get_design_knowledge()
        prompt += self.description_state.get_general_description()
        prompt += self.description_action.get_general_description()
        prompt += DescriptionHistory.convert_to_description(
            environment_trajectory,
            state_dict,
            action_dict,
            )
        prompt += self.description_action.instruction_for_action_output()
        return prompt

<|MERGE_RESOLUTION|>--- conflicted
+++ resolved
@@ -1,719 +1,686 @@
-'''
-Language description of actions
-'''
-import json
-import numpy as np
-from typing import List, Dict, Any, Union
-from pyTSFoil.environment.basic import BumpModificationAction, GlobalModificationAction, FigureState, MultiBumpModificationAction
-
-
-class DescriptionActionBumpMod():
-    '''
-    Bump modification of airfoil geometry
-    '''
-    def __init__(self, bump_action: BumpModificationAction = None):
-        # Get action parameters from actual BumpModificationAction instance
-        if bump_action is None:
-            bump_action = BumpModificationAction()  # Use default parameters
-            
-        self.action_names = bump_action.action_name
-        self.action_bounds = {
-            'upper_bound': bump_action.action_upper_bound.tolist(),
-            'lower_bound': bump_action.action_lower_bound.tolist()
-        }
-        self.critical_height_for_no_bump = bump_action.critical_height_for_no_bump
-        self.n_cst = bump_action.n_cst
-        self.keep_airfoil_tmax = bump_action.keep_airfoil_tmax
-        
-    def get_general_description(self):
-        """
-        Returns a comprehensive description of the BumpModificationAction for LLMs.
-        """
-        
-        # Build parameter descriptions dynamically
-        param_descriptions = []
-        for i, name in enumerate(self.action_names):
-            lower = self.action_bounds['lower_bound'][i]
-            upper = self.action_bounds['upper_bound'][i]
-            
-            # Determine parameter type and surface based on parameter name suffix
-            if name.endswith('L'):  # Location parameters (UBL, LBL)
-                param_type = 'chordwise location'
-                param_detail = 'Position along chord: 0.0 = leading edge, 1.0 = trailing edge'
-                units = 'chord fraction'
-            elif name.endswith('H'):  # Height parameters (UBH, LBH)
-                param_type = 'bump height'
-                param_detail = 'Positive = outward bump, negative = inward bump'
-                units = 'chord fraction'
-            elif name.endswith('W'):  # Width parameters (UBW, LBW)
-                param_type = 'bump width'
-                param_detail = 'Controls bump spread: larger values = wider, more gradual bumps'
-                units = 'dimensionless'
-            else:
-                param_type = 'unknown parameter'
-                param_detail = 'Parameter type not recognized'
-                units = 'unknown'
-            
-            surface = 'upper' if name.startswith('U') else 'lower'
-            
-            param_descriptions.append(f"""
-{i+1}. **{name}** (range: {lower} to {upper})
-   - Controls the {param_type} of the bump on the {surface} surface
-   - {param_detail}
-   - Units: {units}""")
-        
-        description = f"""
-**Airfoil Bump Modification Strategy:**
-This action adds localized bumps to both the upper and lower surfaces of the airfoil. You must specify the location, height, and width characteristics for these bumps to achieve desired aerodynamic properties.
-
-**Physical Understanding:**
-- **Upper Surface Bumps:** 
-  * Positive height → increases local thickness and curvature (outward bump)
-  * Negative height → decreases local thickness and curvature (inward bump)
-- **Lower Surface Bumps:**
-  * Positive height → decreases local thickness and curvature (outward bump)  
-  * Negative height → increases local thickness and curvature (inward bump)
-
-**Action Parameters:**
-The modification consists of {len(self.action_names)} parameters:{''.join(param_descriptions)}
-
-**Technical Implementation:**
-- Uses Hicks-Henne bump functions for smooth, aerodynamically-reasonable modifications
-- Bumps are only applied if their height exceeds the critical threshold ({self.critical_height_for_no_bump}) to avoid insignificant changes
-- {'Maintains' if self.keep_airfoil_tmax else 'Does not maintain'} original maximum thickness during modification
-
-"""
-        return description
-    
-    def get_action_description(self, action_array: np.ndarray):
-        '''
-        Get the description of the action
-        '''
-        description = ''
-        for i, action in enumerate(action_array):
-            description += f'{i+1}. {self.action_names[i]}: {action}\n'
-        return description
-    
-    @staticmethod
-    def instruction_for_action_extraction():
-        '''
-        Get the instruction for action extraction
-        '''
-        description = """
-You are reading text to extract parameters of bump modifications, and convert them to python variables in the format of list. 
-
-For example: '''upper = [location, height, width] \n lower = [location, height, width]'''. 
-You should replace the parameters location, height, width with according values.
-
-If the text indicates no bump is added to the upper or lower surface, then the parameters of the corresponding surface are zero. You should only reply python code in plain text without any other content.
-"""
-        return description
-    
-    @staticmethod
-    def instruction_for_action_output():
-        '''
-        Get the instruction for action output
-        '''
-        description = """
-At the very end of your response, you **must** tell me the decision in the following format: 
-    upper = [location, height, width]
-    lower = [location, height, width] 
-
-For example: 
-    upper = [0.2, 0.001, 0.5] 
-    lower = [0.8, -0.001, 0.5]
-
-No more content after the decision in this format is given. 
-
-If the text indicates no bump is added to the upper or lower surface, then the parameters of the corresponding surface are zero. You should only reply python code in plain text without any other content.
-"""
-        return description
-
-
-class DescriptionActionGlobalMod():
-    '''
-    Global modification of airfoil geometry
-
-    '''
-    def __init__(self, global_action: GlobalModificationAction = None):
-        # Get action dictionary from actual GlobalModificationAction instance
-        if global_action is None:
-            global_action = GlobalModificationAction()  # Use default parameters
-            
-        self.action_dict = global_action.action_dict
-        self.action_names = global_action.action_name
-        self.n_cst = global_action.n_cst
-        self.action_upper_bound = global_action.action_upper_bound.tolist()
-        self.action_lower_bound = global_action.action_lower_bound.tolist()
-        
-    def get_general_description(self):
-        """
-        Returns a comprehensive description of the GlobalModificationAction for LLMs.
-        """
-        
-        # Categorize parameters for better organization
-        thickness_params = ['dTHK', 'dTH2', 'dTH7', 'dMTL']
-        camber_params = ['dCAM', 'dCF6', 'dCR4']
-        edge_params = ['dLER', 'dLES', 'dTEW', 'dTES']
-        
-        # Build parameter descriptions dynamically with better categorization
-        param_descriptions = []
-        for i, (key, value) in enumerate(self.action_dict.items()):
-            bound = value['bound']
-            min_inc = value['min_increment']
-            meaning = value['meaning']
-            
-            # Determine units and parameter category
-            if 'angle' in meaning.lower():
-                units = 'degrees'
-                param_range = f"±{bound}"
-            else:
-                units = 'chord fraction'
-                param_range = f"±{bound}"
-            
-            # Get category for parameter
-            if key in thickness_params:
-                category = 'Thickness Control'
-            elif key in camber_params:
-                category = 'Camber Control'
-            elif key in edge_params:
-                category = 'Edge Geometry'
-            else:
-                category = 'General'
-            
-            param_descriptions.append(f"""
-{i+1}. **{key}** - {meaning}
-   - Range: {param_range} ({units})
-   - Minimum increment: {min_inc}
-   - Category: {category}
-   - Effect: {self._get_parameter_detail(key, meaning)}""")
-        
-        description = f"""
-**Global Geometric Modification Strategy:**
-This action performs global modifications to airfoil geometry by adjusting fundamental shape characteristics. Unlike local bump modifications, these changes affect the overall airfoil shape through systematic parameter adjustments that maintain aerodynamic smoothness and physical realizability.
-
-**Physical Understanding:**
-Global modifications work by adjusting the underlying mathematical representation of the airfoil:
-- **Thickness Parameters:** Control the overall thickness distribution and maximum thickness location
-- **Camber Parameters:** Adjust the mean line curvature and camber distribution
-- **Edge Parameters:** Modify leading and trailing edge characteristics for suction peak and separation control
-- **Localized Thickness:** Fine-tune thickness at specific chord locations for pressure distribution control
-
-**Action Parameters:**
-The modification consists of {len(self.action_dict)} parameters organized by function:{''.join(param_descriptions)}
-
-**Technical Implementation:**
-- Actions are only applied if they exceed their minimum increment threshold ({min([v['min_increment'] for v in self.action_dict.values()])} minimum) to avoid imperceptible changes
-- Modifications are relative to the current airfoil geometry (additive/delta changes)
-
-"""
-        return description
-    
-    def _get_parameter_detail(self, key, meaning):
-        """Get detailed explanation for each parameter with aerodynamic context."""
-        details = {
-            'dTHK': 'Changes overall maximum thickness - affects structural capacity, drag characteristics, and internal volume. Positive increases thickness, negative decreases thickness.',
-            'dCAM': 'Modifies overall camber (mean line curvature) - directly impacts lift generation and pitching moment. Positive increases camber, negative decreases camber.',
-            'dMTL': 'Shifts chordwise position of maximum thickness - affects pressure distribution, transition location, and structural efficiency. Positive moves aft, negative moves forward.',
-            'dCF6': 'Adjusts average camber of front 60% of airfoil - controls early flow acceleration and nose-down pitching moment. Critical for lift coefficient and stall characteristics.',
-            'dCR4': 'Modifies average camber of rear 40% of airfoil - influences flow recovery and trailing edge pressure. Affects lift effectiveness and moment characteristics.',
-            'dLER': 'Changes leading edge radius - affects stagnation point size, pressure gradient, and boundary layer behavior. Larger radius improves high-angle performance.',
-            'dLES': 'Adjusts leading edge slope angle - controls flow acceleration around the nose and transition behavior. Steeper angles increase acceleration.',
-            'dTEW': 'Modifies trailing edge wedge angle - affects wake formation, base pressure, and overall drag. Smaller wedge angles typically reduce pressure drag.',
-            'dTES': 'Changes trailing edge slope angle - influences flow separation point and wake characteristics. Affects pressure recovery in trailing edge region.',
-            'dTH2': 'Adjusts thickness at 20% chord - controls forward loading and pressure distribution. Affects boundary layer development and transition location.',
-            'dTH7': 'Modifies thickness at 70% chord - influences aft loading and pressure recovery. Critical for adverse pressure gradient management and separation control.',
-        }
-        return details.get(key, meaning)
-    
-    def get_action_description(self, action_array: np.ndarray):
-        '''
-        Get the description of the action
-        '''
-        description = ''
-        for i, action in enumerate(action_array):
-            description += f'{i+1}. {self.action_names[i]}: {action}\n'
-        return description
-
-
-class DescriptionActionMultiBump():
-    '''
-    Multi-bump modification of airfoil geometry
-    '''
-    def __init__(self, multi_bump_action: MultiBumpModificationAction = None):
-        # Get action parameters from actual MultiBumpModificationAction instance
-        if multi_bump_action is None:
-            multi_bump_action = MultiBumpModificationAction()  # Use default parameters
-            
-        self.action_names = multi_bump_action.action_name        
-        self.action_dict = multi_bump_action.action_dict
-        self.action_bounds = {
-            'upper_bound': multi_bump_action.action_upper_bound.tolist(),
-            'lower_bound': multi_bump_action.action_lower_bound.tolist()
-        }
-        self.n_bumps = multi_bump_action.n_bumps
-        self.x_bump_locations = multi_bump_action.x_bump_locations
-        self.bump_width = multi_bump_action.bump_width
-        self.critical_height_for_no_bump = multi_bump_action.critical_height_for_no_bump
-        self.n_cst = multi_bump_action.n_cst
-        self.keep_airfoil_tmax = multi_bump_action.keep_airfoil_tmax
-    
-    def get_general_description(self):
-        """
-        Returns a comprehensive description of the MultiBumpModificationAction for LLMs.
-        """
-        
-        # Build parameter descriptions dynamically, organized by bump and surface
-        param_descriptions = []
-        
-        param_descriptions.append("\n")
-        
-        for i in range(self.n_bumps):
-            param_descriptions.append(f"""
-Upper Surface Bump {i} (base location x={self.x_bump_locations[i]}):
-  - **{self.action_names[2*i]}** (range: {self.action_bounds['lower_bound'][2*i]} to {self.action_bounds['upper_bound'][2*i]}): deviation from base location
-  - **{self.action_names[2*i+1]}** (range: {self.action_bounds['lower_bound'][2*i+1]} to {self.action_bounds['upper_bound'][2*i+1]}): bump height
-""")
-        
-        param_descriptions.append("\n")
-        
-        for i in range(self.n_bumps):
-            param_descriptions.append(f"""
-Lower Surface Bump {i} (base location x={self.x_bump_locations[i]}):
-  - **{self.action_names[2*i+2*self.n_bumps]}** (range: {self.action_bounds['lower_bound'][2*i+2*self.n_bumps]} to {self.action_bounds['upper_bound'][2*i+2*self.n_bumps]}): deviation from base location
-  - **{self.action_names[2*i+1+2*self.n_bumps]}** (range: {self.action_bounds['lower_bound'][2*i+1+2*self.n_bumps]} to {self.action_bounds['upper_bound'][2*i+1+2*self.n_bumps]}): bump height
-""")
-        
-        description = f"""
-**Airfoil Multi-Bump Modification Strategy:**
-This action applies multiple localized bumps ({self.n_bumps} bumps each) to both the upper and lower surfaces of the airfoil. Each bump can be independently controlled in terms of its chordwise location and height, allowing for sophisticated shape modifications to achieve desired aerodynamic properties.
-
-**Bump Distribution:**
-The {self.n_bumps} bumps are strategically positioned at base locations: {', '.join([f'x={loc:.1f}' for loc in self.x_bump_locations])}, providing comprehensive control over the airfoil shape from leading edge to trailing edge.
-
-**Action Parameters:**
-The modification consists of {len(self.action_names)} parameters ({2 * self.n_bumps} for each surface):{''.join(param_descriptions)}
-
-**Physical Understanding:**
-- bump deviation: bump location deviation from the base location
-- bump height: positive height → upward bump; negative height → downward bump
-
-**Design Strategy:**
-- Bumps are only applied if their height exceeds the critical threshold ({self.critical_height_for_no_bump}) to avoid insignificant changes
-- {'Maintains' if self.keep_airfoil_tmax else 'Does not maintain'} original maximum thickness during modification
-- Front bumps (x=0.1, 0.3) primarily affect leading edge suction and transition
-- Middle bumps (x=0.5) control maximum thickness region and shock formation
-- Rear bumps (x=0.7, 0.9) influence pressure recovery and trailing edge characteristics
-- Rear bumps on the lower surface are effective to change the aft loading, and consequently, the lift and pitching moment.
-
-"""
-        return description
-    
-    def get_action_description(self, action_array: np.ndarray):
-        '''
-        Get the description of the action
-        '''
-        description = ''
-        for i, action in enumerate(action_array):
-            description += f'{i+1}. {self.action_names[i]}: {action}\n'
-        return description
-
-    def instruction_for_action_output(self):
-        '''
-        Get the instruction for action output
-        '''
-        # Build upper and lower surface bump examples
-        upper_examples = []
-        lower_examples = []
-        
-        # Create examples for upper surface bumps
-        for i in range(self.n_bumps):
-            upper_examples.append(f"\\boxed{{{self.action_names[2*i]}: 0.01}}")
-            upper_examples.append(f"\\boxed{{{self.action_names[2*i+1]}: 0.002}}")
-        
-        # Create examples for lower surface bumps  
-        for i in range(self.n_bumps):
-            lower_examples.append(f"\\boxed{{{self.action_names[2*i+2*self.n_bumps]}: -0.01}}")
-            lower_examples.append(f"\\boxed{{{self.action_names[2*i+1+2*self.n_bumps]}: -0.002}}")
-        
-<<<<<<< HEAD
-        description = r"""
-In your response, you **must** response in the following format exclude the content in the brackets:
-
-### Reasoning
-(Your reasoning content, you should analyse historical information and the current state of the airfoil, and conclude to a decision.)
-
-
-### Answer
-(Alter the value in your answer, and if no modification is desired for a specific bump, you can skip that bump.)
-\\boxed{upper bump 0 deviation: 0.01}
-\\boxed{upper bump 0 height: 0.002}
-\\boxed{upper bump 1 deviation: 0.01}
-\\boxed{upper bump 1 height: 0.002} 
-\\boxed{upper bump 2 deviation: 0.01}
-\\boxed{upper bump 2 height: 0.002}
-\\boxed{upper bump 3 deviation: 0.01}
-\\boxed{upper bump 3 height: 0.002}
-\\boxed{upper bump 4 deviation: 0.01}
-\\boxed{upper bump 4 height: 0.002}
-\\boxed{lower bump 0 deviation: -0.01}
-\\boxed{lower bump 0 height: -0.002}
-\\boxed{lower bump 1 deviation: -0.01}
-\\boxed{lower bump 1 height: -0.002}
-\\boxed{lower bump 2 deviation: -0.01}
-\\boxed{lower bump 2 height: -0.002}
-\\boxed{lower bump 3 deviation: -0.01}
-\\boxed{lower bump 3 height: -0.002}
-\\boxed{lower bump 4 deviation: -0.01}
-\\boxed{lower bump 4 height: -0.002}
-</answer>
-=======
-        description = f"""
-**Action Output Format:**
-At the very end of your response, you **must** tell me the decision in the following format:
-
-<reasoning>
-Your reasoning
-</reasoning>
-
-<answer>
-{chr(10).join(upper_examples)}
-{chr(10).join(lower_examples)}
-</answer>
-
-Where:
-- First {self.n_bumps * 2} values: Upper surface bumps (alternating location deviation, height)
-- Last {self.n_bumps * 2} values: Lower surface bumps (alternating location deviation, height)
-
-If no modification is desired for a specific bump, set both its location deviation and height to 0.0.
-
-No more content after the decision in this format is given.
->>>>>>> 550ee512
-"""
-        return description
-
-
-class DescriptionStateFigure():
-    '''
-    Description of the state of the airfoil based on figure of wall Mach number distribution
-    '''
-    def __init__(self, figure_state: FigureState = None):
-        # Get state dictionary from actual FigureState instance
-        if figure_state is None:
-            figure_state = FigureState()  # Use default parameters
-            
-        self.state_dict = figure_state.state_dict
-        self.dim_state = figure_state.dim_state
-        self.state_lower_bound = figure_state.state_lower_bound.tolist()
-        self.state_upper_bound = figure_state.state_upper_bound.tolist()
-        self.state_names = list(self.state_dict.keys())
-
-    def get_general_description(self):
-        '''
-        Get the general description of the state
-        '''
-        # Build state parameter descriptions dynamically
-        param_descriptions = []
-        for i, (key, value) in enumerate(self.state_dict.items()):
-            lower_bound = value['bound'][0]
-            upper_bound = value['bound'][1]
-            meaning = value['meaning']
-            param_descriptions.append(f"""
-{i+1}. **{key}** - {meaning}
-   - Range: {lower_bound} to {upper_bound}
-   - Units: {'dimensionless' if upper_bound <= 1.0 and 'degree' not in meaning else 'degrees' if 'degree' in meaning else 'chord fraction'}""")
-        
-        description = f"""
-**FigureState: Comprehensive Airfoil State Representation**
-
-This state representation combines parametric geometric features, aerodynamic coefficients, and visual information through wall Mach number distribution plots. The state consists of {self.dim_state} parameters that comprehensively describe airfoil characteristics:
-
-**State Parameters:**{''.join(param_descriptions)}
-
-**Key Features:**
-- Combines geometric parameters (thickness, camber, leading/trailing edge characteristics)
-- Includes aerodynamic performance metrics (lift, drag, moment coefficients)
-- Provides visual representation through geometry and wall Mach number distribution plots
-- Wall Mach number distribution is another representation of the pressure coefficient distribution
-- The area of the wall Mach number distribution indicates the lift
-- The area of the wall Mach number distribution in the rear region indicates the magnitude of the pitching moment
-- Sonic line (M=1) indicates the supersonic region (M>1) and subsonic region (M<1)
-- The abrupt change of the wall Mach number distribution from M<1 to M>1 indicates the shock wave
-- The change of wall Mach number in the shock wave indicates the wave drag (Cd_wave), which is a major source of drag that can be reduced.
-
-"""
-        return description
-    
-    def get_state_description(self, state_array: np.ndarray):
-        '''
-        Get the description of a specific state
-        
-        Parameters
-        ----------
-        state_array : np.ndarray
-            Array of state values corresponding to the state_dict parameters
-            
-        Returns
-        -------
-        str
-            Formatted description of the state values
-        '''
-        if len(state_array) != self.dim_state:
-            raise ValueError(f"State array length ({len(state_array)}) must match state dimension ({self.dim_state})")
-            
-        description = "**Current Airfoil State:**\n\n"
-        
-        # Group parameters by category for better organization
-        geometric_params = ['t_max', 'x_t_max', 'volume', 'r_LE', 't_20p', 't_70p', 'c_avg']
-        angle_params = ['a_LE', 'a_TEW', 'a_TES']
-        crest_params = ['x_u_crest', 'y_u_crest', 'x_l_crest', 'y_l_crest']
-        aero_params = ['Cl', 'Cd_wave', 'Cm']
-        
-        # Geometric characteristics
-        description += "**Geometric Characteristics:**\n"
-        for key in geometric_params:
-            if key in self.state_names:
-                idx = self.state_names.index(key)
-                value = state_array[idx]
-                meaning = self.state_dict[key]['meaning']
-                description += f"  - {key}: {value:.6f} ({meaning})\n"
-        
-        # Angular characteristics
-        description += "\n**Angular Characteristics:**\n"
-        for key in angle_params:
-            if key in self.state_names:
-                idx = self.state_names.index(key)
-                value = state_array[idx]
-                meaning = self.state_dict[key]['meaning']
-                description += f"  - {key}: {value:.2f}° ({meaning})\n"
-        
-        # Crest point analysis
-        description += "\n**Flow Crest Points:**\n"
-        for key in crest_params:
-            if key in self.state_names:
-                idx = self.state_names.index(key)
-                value = state_array[idx]
-                meaning = self.state_dict[key]['meaning']
-                description += f"  - {key}: {value:.6f} ({meaning})\n"
-        
-        # Aerodynamic performance
-        description += "\n**Aerodynamic Performance:**\n"
-        for key in aero_params:
-            if key in self.state_names:
-                idx = self.state_names.index(key)
-                value = state_array[idx]
-                meaning = self.state_dict[key]['meaning']
-                description += f"  - {key}: {value:.6f} ({meaning})\n"
-        
-        return description
-
-
-class DescriptionTask():
-    '''
-    Description of the task
-    '''
-        
-    @staticmethod
-    def get_general_description():
-        '''
-        Get the general description of the task
-        '''
-        description = """
-**Airfoil Design via Geometry Modification**
-
-**Purpose:**
-You are an airfoil designer tasked with modifying airfoil geometry. The design goal is to **minimize the drag of the airfoil**, meanwhile keeping the **lift and maximum thickness not to decrease**.
-
-This is typically part of a multi-step design process.You'll receive the design history, where the modification was withdrawn when the drag was increased or the lift was significantly decreased. In other words, the modification is only kept when it is beneficial to the airfoil design.
-
-In the current step, you will receive the airfoil geometry, wall Mach number distribution, the lift and drag coefficients and other state features. You need to determine the optimal modifications for the current step. 
-
-"""
-        return description
-
-    @staticmethod
-    def get_design_knowledge():
-        '''
-        Get the design rules
-        '''
-        description = """
-There are some rules for airfoil design:
-
-1) increasing the maximum thickness usually increases the drag;
-2) changing the location of the maximum thickness will change the suction plateau and the shock wave location;
-3) increasing the average camber of the front 60 percentage of the airfoil usually increases the lift;
-4) increasing the average camber of the rear 40 percentage of the airfoil usually increases the aft loading, which usually increases the lift of the airfoil and increase the magnitude of the pitching moment (Cm);
-5) increasing the leading edge radius usually reduces the suction peak;
-6) changing the trailing edge wedge angle usually changes the suction peak;
-7) changing the leading edge slope angle usually changes the suction peak;
-8) changing the trailing edge slope angle usually changes the aft loading;
-9) reducing the suction peak usually reduces the airfoil drag;
-    
-These rules are not always correct for different airfoils, but they can guide you in modifying the airfoil to reduce drag.
-
-"""
-        return description
-
-
-class DescriptionHistory():
-    '''
-    Convert the environment trajectory to a short description.
-    
-    The [state, action, reward, next_state, is_valid] in each step is converted to description.
-    Only the float values in the state and action are converted to description.
-    The figure is not converted to description.
-    '''
-    
-    @staticmethod
-    def convert_to_description(
-            environment_trajectory: Union[List[Dict[str, Any]], str],
-            state_dict: Dict[str, Dict[str, Any]] = None,
-            action_dict: Dict[str, Dict[str, Any]] = None,
-            ) -> str:
-        '''
-        Convert the environment trajectory to a description
-        
-        Parameters
-        ----------
-        environment_trajectory : Union[List[Dict[str, Any]], str]
-            Either a list of trajectory steps, each containing:
-            - previous_state: np.ndarray/list
-            - action: np.ndarray/list  
-            - reward: float
-            - next_state: np.ndarray/list
-            - done: bool
-            - info: dict
-            Or a string path to a JSON file containing such trajectory data
-        state_dict : Dict[str, Dict[str, Any]]
-            The dictionary of the state parameters
-        action_dict : Dict[str, Dict[str, Any]]
-            The dictionary of the action parameters
-            
-        Note
-        ----
-        The state_dict and action_dict are used to get the names of the state and action parameters.
-        If not provided, the default state_dict and action_dict will be used.
-        
-        Returns
-        -------
-        str
-            Human-readable description of the trajectory
-        '''
-        # Handle JSON file path input
-        if isinstance(environment_trajectory, str):
-            try:
-                with open(environment_trajectory, 'r') as f:
-                    trajectory_data = json.load(f)
-            except FileNotFoundError:
-                return f"Error: Trajectory file '{environment_trajectory}' not found."
-            except json.JSONDecodeError:
-                return f"Error: Invalid JSON format in file '{environment_trajectory}'."
-        else:
-            trajectory_data = environment_trajectory
-        
-        if not trajectory_data:
-            return "Empty trajectory - no design steps recorded."
-        
-        state_names = list(state_dict.keys())
-        action_names = list(action_dict.keys())
-
-        # Initialize description components
-        description_parts = []
-        description_parts.append("**Airfoil Design History:**\n")
-
-        for step in trajectory_data:
-            
-            # Extract data from step
-            prev_state = np.array(step.get('previous_state', []))
-            action = np.array(step.get('action', []))
-            reward = step.get('reward', 0.0)
-            next_state = np.array(step.get('next_state', []))
-            i_current_step = int(step['info']['i_current_step'])
-            i_reference_step = int(step['info']['i_reference_step'])
-            is_current_step_valid = bool(step['info']['is_current_step_valid'])
-            
-            # Check if this is the initial state (first step with zero action)
-            is_initial_state = i_current_step == 0
-            
-            if is_initial_state:
-                description_parts.append(f"\n**Initial Airfoil (Step 0):**")
-                description_parts.append(f"\n- Initial state:")
-                for i in range(len(state_names)):
-                    description_parts.append(f"\n  {state_names[i]}= {prev_state[i]:.4f}")
-                description_parts.append("\n")
-                continue
-            else:
-                description_parts.append(f"\n**Step {i_current_step}:**")
-                description_parts.append(f"\n- Reference step to be modified: {i_reference_step}")
-
-            description_parts.append(f"\n- Action:")
-            for i in range(len(action_names)):
-                description_parts.append(f"\n  {action_names[i]}= {action[i]:.4f}")
-                
-            description_parts.append(f"\n- Next state:")
-            for i in range(len(state_names)):
-                description_parts.append(f"\n  {state_names[i]}= {next_state[i]:.4f}")
-            
-            description_parts.append(f"\n- Reward: {reward:.4f}")
-            description_parts.append(f"\n- Is current step valid: {is_current_step_valid}")
-            description_parts.append("\n")
-
-        return "".join(description_parts)
-    
-
-class PromptForLLM():
-    '''
-    Generate the prompt for LLM.
-    
-    In this class, we consider `DescriptionActionBumpMod` and `DescriptionStateFigure` as the action and state description.
-    
-    The prompt contains description of:
-    - the task
-    - the design knowledge
-    - the state
-    - the action
-    - the history of the trajectory
-    - the instruction for action output
-    '''
-    def __init__(self,
-                description_action: DescriptionActionBumpMod = None,
-                description_state: DescriptionStateFigure = None,
-                ):
-        if description_action is None:
-            description_action = DescriptionActionBumpMod()
-        if description_state is None:
-            description_state = DescriptionStateFigure()
-            
-        self.description_action = description_action
-        self.description_state = description_state
-        
-    def generate_prompt(self,
-                        environment_trajectory: Union[List[Dict[str, Any]], str],
-                        state_dict: Dict[str, Dict[str, Any]] = None,
-                        action_dict: Dict[str, Dict[str, Any]] = None,
-                        ) -> str:
-        '''
-        Get the prompt for LLM.
-        
-        Parameters
-        ----------
-        environment_trajectory : Union[List[Dict[str, Any]], str]
-            The environment trajectory
-        state_dict : Dict[str, Dict[str, Any]]
-            The dictionary of the state parameters
-        action_dict : Dict[str, Dict[str, Any]]
-            The dictionary of the action parameters
-        '''
-        prompt = ""
-        prompt += DescriptionTask.get_general_description()
-        prompt += DescriptionTask.get_design_knowledge()
-        prompt += self.description_state.get_general_description()
-        prompt += self.description_action.get_general_description()
-        prompt += DescriptionHistory.convert_to_description(
-            environment_trajectory,
-            state_dict,
-            action_dict,
-            )
-        prompt += self.description_action.instruction_for_action_output()
-        return prompt
-
+'''
+Language description of actions
+'''
+import json
+import numpy as np
+from typing import List, Dict, Any, Union
+from pyTSFoil.environment.basic import BumpModificationAction, GlobalModificationAction, FigureState, MultiBumpModificationAction
+
+
+class DescriptionActionBumpMod():
+    '''
+    Bump modification of airfoil geometry
+    '''
+    def __init__(self, bump_action: BumpModificationAction = None):
+        # Get action parameters from actual BumpModificationAction instance
+        if bump_action is None:
+            bump_action = BumpModificationAction()  # Use default parameters
+            
+        self.action_names = bump_action.action_name
+        self.action_bounds = {
+            'upper_bound': bump_action.action_upper_bound.tolist(),
+            'lower_bound': bump_action.action_lower_bound.tolist()
+        }
+        self.critical_height_for_no_bump = bump_action.critical_height_for_no_bump
+        self.n_cst = bump_action.n_cst
+        self.keep_airfoil_tmax = bump_action.keep_airfoil_tmax
+        
+    def get_general_description(self):
+        """
+        Returns a comprehensive description of the BumpModificationAction for LLMs.
+        """
+        
+        # Build parameter descriptions dynamically
+        param_descriptions = []
+        for i, name in enumerate(self.action_names):
+            lower = self.action_bounds['lower_bound'][i]
+            upper = self.action_bounds['upper_bound'][i]
+            
+            # Determine parameter type and surface based on parameter name suffix
+            if name.endswith('L'):  # Location parameters (UBL, LBL)
+                param_type = 'chordwise location'
+                param_detail = 'Position along chord: 0.0 = leading edge, 1.0 = trailing edge'
+                units = 'chord fraction'
+            elif name.endswith('H'):  # Height parameters (UBH, LBH)
+                param_type = 'bump height'
+                param_detail = 'Positive = outward bump, negative = inward bump'
+                units = 'chord fraction'
+            elif name.endswith('W'):  # Width parameters (UBW, LBW)
+                param_type = 'bump width'
+                param_detail = 'Controls bump spread: larger values = wider, more gradual bumps'
+                units = 'dimensionless'
+            else:
+                param_type = 'unknown parameter'
+                param_detail = 'Parameter type not recognized'
+                units = 'unknown'
+            
+            surface = 'upper' if name.startswith('U') else 'lower'
+            
+            param_descriptions.append(f"""
+{i+1}. **{name}** (range: {lower} to {upper})
+   - Controls the {param_type} of the bump on the {surface} surface
+   - {param_detail}
+   - Units: {units}""")
+        
+        description = f"""
+**Airfoil Bump Modification Strategy:**
+This action adds localized bumps to both the upper and lower surfaces of the airfoil. You must specify the location, height, and width characteristics for these bumps to achieve desired aerodynamic properties.
+
+**Physical Understanding:**
+- **Upper Surface Bumps:** 
+  * Positive height → increases local thickness and curvature (outward bump)
+  * Negative height → decreases local thickness and curvature (inward bump)
+- **Lower Surface Bumps:**
+  * Positive height → decreases local thickness and curvature (outward bump)  
+  * Negative height → increases local thickness and curvature (inward bump)
+
+**Action Parameters:**
+The modification consists of {len(self.action_names)} parameters:{''.join(param_descriptions)}
+
+**Technical Implementation:**
+- Uses Hicks-Henne bump functions for smooth, aerodynamically-reasonable modifications
+- Bumps are only applied if their height exceeds the critical threshold ({self.critical_height_for_no_bump}) to avoid insignificant changes
+- {'Maintains' if self.keep_airfoil_tmax else 'Does not maintain'} original maximum thickness during modification
+
+"""
+        return description
+    
+    def get_action_description(self, action_array: np.ndarray):
+        '''
+        Get the description of the action
+        '''
+        description = ''
+        for i, action in enumerate(action_array):
+            description += f'{i+1}. {self.action_names[i]}: {action}\n'
+        return description
+    
+    @staticmethod
+    def instruction_for_action_extraction():
+        '''
+        Get the instruction for action extraction
+        '''
+        description = """
+You are reading text to extract parameters of bump modifications, and convert them to python variables in the format of list. 
+
+For example: '''upper = [location, height, width] \n lower = [location, height, width]'''. 
+You should replace the parameters location, height, width with according values.
+
+If the text indicates no bump is added to the upper or lower surface, then the parameters of the corresponding surface are zero. You should only reply python code in plain text without any other content.
+"""
+        return description
+    
+    @staticmethod
+    def instruction_for_action_output():
+        '''
+        Get the instruction for action output
+        '''
+        description = """
+At the very end of your response, you **must** tell me the decision in the following format: 
+    upper = [location, height, width]
+    lower = [location, height, width] 
+
+For example: 
+    upper = [0.2, 0.001, 0.5] 
+    lower = [0.8, -0.001, 0.5]
+
+No more content after the decision in this format is given. 
+
+If the text indicates no bump is added to the upper or lower surface, then the parameters of the corresponding surface are zero. You should only reply python code in plain text without any other content.
+"""
+        return description
+
+
+class DescriptionActionGlobalMod():
+    '''
+    Global modification of airfoil geometry
+
+    '''
+    def __init__(self, global_action: GlobalModificationAction = None):
+        # Get action dictionary from actual GlobalModificationAction instance
+        if global_action is None:
+            global_action = GlobalModificationAction()  # Use default parameters
+            
+        self.action_dict = global_action.action_dict
+        self.action_names = global_action.action_name
+        self.n_cst = global_action.n_cst
+        self.action_upper_bound = global_action.action_upper_bound.tolist()
+        self.action_lower_bound = global_action.action_lower_bound.tolist()
+        
+    def get_general_description(self):
+        """
+        Returns a comprehensive description of the GlobalModificationAction for LLMs.
+        """
+        
+        # Categorize parameters for better organization
+        thickness_params = ['dTHK', 'dTH2', 'dTH7', 'dMTL']
+        camber_params = ['dCAM', 'dCF6', 'dCR4']
+        edge_params = ['dLER', 'dLES', 'dTEW', 'dTES']
+        
+        # Build parameter descriptions dynamically with better categorization
+        param_descriptions = []
+        for i, (key, value) in enumerate(self.action_dict.items()):
+            bound = value['bound']
+            min_inc = value['min_increment']
+            meaning = value['meaning']
+            
+            # Determine units and parameter category
+            if 'angle' in meaning.lower():
+                units = 'degrees'
+                param_range = f"±{bound}"
+            else:
+                units = 'chord fraction'
+                param_range = f"±{bound}"
+            
+            # Get category for parameter
+            if key in thickness_params:
+                category = 'Thickness Control'
+            elif key in camber_params:
+                category = 'Camber Control'
+            elif key in edge_params:
+                category = 'Edge Geometry'
+            else:
+                category = 'General'
+            
+            param_descriptions.append(f"""
+{i+1}. **{key}** - {meaning}
+   - Range: {param_range} ({units})
+   - Minimum increment: {min_inc}
+   - Category: {category}
+   - Effect: {self._get_parameter_detail(key, meaning)}""")
+        
+        description = f"""
+**Global Geometric Modification Strategy:**
+This action performs global modifications to airfoil geometry by adjusting fundamental shape characteristics. Unlike local bump modifications, these changes affect the overall airfoil shape through systematic parameter adjustments that maintain aerodynamic smoothness and physical realizability.
+
+**Physical Understanding:**
+Global modifications work by adjusting the underlying mathematical representation of the airfoil:
+- **Thickness Parameters:** Control the overall thickness distribution and maximum thickness location
+- **Camber Parameters:** Adjust the mean line curvature and camber distribution
+- **Edge Parameters:** Modify leading and trailing edge characteristics for suction peak and separation control
+- **Localized Thickness:** Fine-tune thickness at specific chord locations for pressure distribution control
+
+**Action Parameters:**
+The modification consists of {len(self.action_dict)} parameters organized by function:{''.join(param_descriptions)}
+
+**Technical Implementation:**
+- Actions are only applied if they exceed their minimum increment threshold ({min([v['min_increment'] for v in self.action_dict.values()])} minimum) to avoid imperceptible changes
+- Modifications are relative to the current airfoil geometry (additive/delta changes)
+
+"""
+        return description
+    
+    def _get_parameter_detail(self, key, meaning):
+        """Get detailed explanation for each parameter with aerodynamic context."""
+        details = {
+            'dTHK': 'Changes overall maximum thickness - affects structural capacity, drag characteristics, and internal volume. Positive increases thickness, negative decreases thickness.',
+            'dCAM': 'Modifies overall camber (mean line curvature) - directly impacts lift generation and pitching moment. Positive increases camber, negative decreases camber.',
+            'dMTL': 'Shifts chordwise position of maximum thickness - affects pressure distribution, transition location, and structural efficiency. Positive moves aft, negative moves forward.',
+            'dCF6': 'Adjusts average camber of front 60% of airfoil - controls early flow acceleration and nose-down pitching moment. Critical for lift coefficient and stall characteristics.',
+            'dCR4': 'Modifies average camber of rear 40% of airfoil - influences flow recovery and trailing edge pressure. Affects lift effectiveness and moment characteristics.',
+            'dLER': 'Changes leading edge radius - affects stagnation point size, pressure gradient, and boundary layer behavior. Larger radius improves high-angle performance.',
+            'dLES': 'Adjusts leading edge slope angle - controls flow acceleration around the nose and transition behavior. Steeper angles increase acceleration.',
+            'dTEW': 'Modifies trailing edge wedge angle - affects wake formation, base pressure, and overall drag. Smaller wedge angles typically reduce pressure drag.',
+            'dTES': 'Changes trailing edge slope angle - influences flow separation point and wake characteristics. Affects pressure recovery in trailing edge region.',
+            'dTH2': 'Adjusts thickness at 20% chord - controls forward loading and pressure distribution. Affects boundary layer development and transition location.',
+            'dTH7': 'Modifies thickness at 70% chord - influences aft loading and pressure recovery. Critical for adverse pressure gradient management and separation control.',
+        }
+        return details.get(key, meaning)
+    
+    def get_action_description(self, action_array: np.ndarray):
+        '''
+        Get the description of the action
+        '''
+        description = ''
+        for i, action in enumerate(action_array):
+            description += f'{i+1}. {self.action_names[i]}: {action}\n'
+        return description
+
+
+class DescriptionActionMultiBump():
+    '''
+    Multi-bump modification of airfoil geometry
+    '''
+    def __init__(self, multi_bump_action: MultiBumpModificationAction = None):
+        # Get action parameters from actual MultiBumpModificationAction instance
+        if multi_bump_action is None:
+            multi_bump_action = MultiBumpModificationAction()  # Use default parameters
+            
+        self.action_names = multi_bump_action.action_name        
+        self.action_dict = multi_bump_action.action_dict
+        self.action_bounds = {
+            'upper_bound': multi_bump_action.action_upper_bound.tolist(),
+            'lower_bound': multi_bump_action.action_lower_bound.tolist()
+        }
+        self.n_bumps = multi_bump_action.n_bumps
+        self.x_bump_locations = multi_bump_action.x_bump_locations
+        self.bump_width = multi_bump_action.bump_width
+        self.critical_height_for_no_bump = multi_bump_action.critical_height_for_no_bump
+        self.n_cst = multi_bump_action.n_cst
+        self.keep_airfoil_tmax = multi_bump_action.keep_airfoil_tmax
+    
+    def get_general_description(self):
+        """
+        Returns a comprehensive description of the MultiBumpModificationAction for LLMs.
+        """
+        
+        # Build parameter descriptions dynamically, organized by bump and surface
+        param_descriptions = []
+        
+        param_descriptions.append("\n")
+        
+        for i in range(self.n_bumps):
+            param_descriptions.append(f"""
+Upper Surface Bump {i} (base location x={self.x_bump_locations[i]}):
+  - **{self.action_names[2*i]}** (range: {self.action_bounds['lower_bound'][2*i]} to {self.action_bounds['upper_bound'][2*i]}): deviation from base location
+  - **{self.action_names[2*i+1]}** (range: {self.action_bounds['lower_bound'][2*i+1]} to {self.action_bounds['upper_bound'][2*i+1]}): bump height
+""")
+        
+        param_descriptions.append("\n")
+        
+        for i in range(self.n_bumps):
+            param_descriptions.append(f"""
+Lower Surface Bump {i} (base location x={self.x_bump_locations[i]}):
+  - **{self.action_names[2*i+2*self.n_bumps]}** (range: {self.action_bounds['lower_bound'][2*i+2*self.n_bumps]} to {self.action_bounds['upper_bound'][2*i+2*self.n_bumps]}): deviation from base location
+  - **{self.action_names[2*i+1+2*self.n_bumps]}** (range: {self.action_bounds['lower_bound'][2*i+1+2*self.n_bumps]} to {self.action_bounds['upper_bound'][2*i+1+2*self.n_bumps]}): bump height
+""")
+        
+        description = f"""
+**Airfoil Multi-Bump Modification Strategy:**
+This action applies multiple localized bumps ({self.n_bumps} bumps each) to both the upper and lower surfaces of the airfoil. Each bump can be independently controlled in terms of its chordwise location and height, allowing for sophisticated shape modifications to achieve desired aerodynamic properties.
+
+**Bump Distribution:**
+The {self.n_bumps} bumps are strategically positioned at base locations: {', '.join([f'x={loc:.1f}' for loc in self.x_bump_locations])}, providing comprehensive control over the airfoil shape from leading edge to trailing edge.
+
+**Action Parameters:**
+The modification consists of {len(self.action_names)} parameters ({2 * self.n_bumps} for each surface):{''.join(param_descriptions)}
+
+**Physical Understanding:**
+- bump deviation: bump location deviation from the base location
+- bump height: positive height → upward bump; negative height → downward bump
+
+**Design Strategy:**
+- Bumps are only applied if their height exceeds the critical threshold ({self.critical_height_for_no_bump}) to avoid insignificant changes
+- {'Maintains' if self.keep_airfoil_tmax else 'Does not maintain'} original maximum thickness during modification
+- Front bumps (x=0.1, 0.3) primarily affect leading edge suction and transition
+- Middle bumps (x=0.5) control maximum thickness region and shock formation
+- Rear bumps (x=0.7, 0.9) influence pressure recovery and trailing edge characteristics
+- Rear bumps on the lower surface are effective to change the aft loading, and consequently, the lift and pitching moment.
+
+"""
+        return description
+    
+    def get_action_description(self, action_array: np.ndarray):
+        '''
+        Get the description of the action
+        '''
+        description = ''
+        for i, action in enumerate(action_array):
+            description += f'{i+1}. {self.action_names[i]}: {action}\n'
+        return description
+
+    def instruction_for_action_output(self):
+        '''
+        Get the instruction for action output
+        '''
+        # Build upper and lower surface bump examples
+        upper_examples = []
+        lower_examples = []
+        
+        # Create examples for upper surface bumps
+        for i in range(self.n_bumps):
+            upper_examples.append(f"\\boxed{{{self.action_names[2*i]}: 0.01}}")
+            upper_examples.append(f"\\boxed{{{self.action_names[2*i+1]}: 0.002}}")
+        
+        # Create examples for lower surface bumps  
+        for i in range(self.n_bumps):
+            lower_examples.append(f"\\boxed{{{self.action_names[2*i+2*self.n_bumps]}: -0.01}}")
+            lower_examples.append(f"\\boxed{{{self.action_names[2*i+1+2*self.n_bumps]}: -0.002}}")
+        
+        description = f"""
+**Action Output Format:**
+At the very end of your response, you **must** tell me the decision in the following format:
+
+<reasoning>
+Your reasoning
+</reasoning>
+
+<answer>
+{chr(10).join(upper_examples)}
+{chr(10).join(lower_examples)}
+</answer>
+
+Where:
+- First {self.n_bumps * 2} values: Upper surface bumps (alternating location deviation, height)
+- Last {self.n_bumps * 2} values: Lower surface bumps (alternating location deviation, height)
+
+If no modification is desired for a specific bump, set both its location deviation and height to 0.0.
+
+No more content after the decision in this format is given.
+"""
+        return description
+
+
+class DescriptionStateFigure():
+    '''
+    Description of the state of the airfoil based on figure of wall Mach number distribution
+    '''
+    def __init__(self, figure_state: FigureState = None):
+        # Get state dictionary from actual FigureState instance
+        if figure_state is None:
+            figure_state = FigureState()  # Use default parameters
+            
+        self.state_dict = figure_state.state_dict
+        self.dim_state = figure_state.dim_state
+        self.state_lower_bound = figure_state.state_lower_bound.tolist()
+        self.state_upper_bound = figure_state.state_upper_bound.tolist()
+        self.state_names = list(self.state_dict.keys())
+
+    def get_general_description(self):
+        '''
+        Get the general description of the state
+        '''
+        # Build state parameter descriptions dynamically
+        param_descriptions = []
+        for i, (key, value) in enumerate(self.state_dict.items()):
+            lower_bound = value['bound'][0]
+            upper_bound = value['bound'][1]
+            meaning = value['meaning']
+            param_descriptions.append(f"""
+{i+1}. **{key}** - {meaning}
+   - Range: {lower_bound} to {upper_bound}
+   - Units: {'dimensionless' if upper_bound <= 1.0 and 'degree' not in meaning else 'degrees' if 'degree' in meaning else 'chord fraction'}""")
+        
+        description = f"""
+**FigureState: Comprehensive Airfoil State Representation**
+
+This state representation combines parametric geometric features, aerodynamic coefficients, and visual information through wall Mach number distribution plots. The state consists of {self.dim_state} parameters that comprehensively describe airfoil characteristics:
+
+**State Parameters:**{''.join(param_descriptions)}
+
+**Key Features:**
+- Combines geometric parameters (thickness, camber, leading/trailing edge characteristics)
+- Includes aerodynamic performance metrics (lift, drag, moment coefficients)
+- Provides visual representation through geometry and wall Mach number distribution plots
+- Wall Mach number distribution is another representation of the pressure coefficient distribution
+- The area of the wall Mach number distribution indicates the lift
+- The area of the wall Mach number distribution in the rear region indicates the magnitude of the pitching moment
+- Sonic line (M=1) indicates the supersonic region (M>1) and subsonic region (M<1)
+- The abrupt change of the wall Mach number distribution from M<1 to M>1 indicates the shock wave
+- The change of wall Mach number in the shock wave indicates the wave drag (Cd_wave), which is a major source of drag that can be reduced.
+
+"""
+        return description
+    
+    def get_state_description(self, state_array: np.ndarray):
+        '''
+        Get the description of a specific state
+        
+        Parameters
+        ----------
+        state_array : np.ndarray
+            Array of state values corresponding to the state_dict parameters
+            
+        Returns
+        -------
+        str
+            Formatted description of the state values
+        '''
+        if len(state_array) != self.dim_state:
+            raise ValueError(f"State array length ({len(state_array)}) must match state dimension ({self.dim_state})")
+            
+        description = "**Current Airfoil State:**\n\n"
+        
+        # Group parameters by category for better organization
+        geometric_params = ['t_max', 'x_t_max', 'volume', 'r_LE', 't_20p', 't_70p', 'c_avg']
+        angle_params = ['a_LE', 'a_TEW', 'a_TES']
+        crest_params = ['x_u_crest', 'y_u_crest', 'x_l_crest', 'y_l_crest']
+        aero_params = ['Cl', 'Cd_wave', 'Cm']
+        
+        # Geometric characteristics
+        description += "**Geometric Characteristics:**\n"
+        for key in geometric_params:
+            if key in self.state_names:
+                idx = self.state_names.index(key)
+                value = state_array[idx]
+                meaning = self.state_dict[key]['meaning']
+                description += f"  - {key}: {value:.6f} ({meaning})\n"
+        
+        # Angular characteristics
+        description += "\n**Angular Characteristics:**\n"
+        for key in angle_params:
+            if key in self.state_names:
+                idx = self.state_names.index(key)
+                value = state_array[idx]
+                meaning = self.state_dict[key]['meaning']
+                description += f"  - {key}: {value:.2f}° ({meaning})\n"
+        
+        # Crest point analysis
+        description += "\n**Flow Crest Points:**\n"
+        for key in crest_params:
+            if key in self.state_names:
+                idx = self.state_names.index(key)
+                value = state_array[idx]
+                meaning = self.state_dict[key]['meaning']
+                description += f"  - {key}: {value:.6f} ({meaning})\n"
+        
+        # Aerodynamic performance
+        description += "\n**Aerodynamic Performance:**\n"
+        for key in aero_params:
+            if key in self.state_names:
+                idx = self.state_names.index(key)
+                value = state_array[idx]
+                meaning = self.state_dict[key]['meaning']
+                description += f"  - {key}: {value:.6f} ({meaning})\n"
+        
+        return description
+
+
+class DescriptionTask():
+    '''
+    Description of the task
+    '''
+        
+    @staticmethod
+    def get_general_description():
+        '''
+        Get the general description of the task
+        '''
+        description = """
+**Airfoil Design via Geometry Modification**
+
+**Purpose:**
+You are an airfoil designer tasked with modifying airfoil geometry. The design goal is to **minimize the drag of the airfoil**, meanwhile keeping the **lift and maximum thickness not to decrease**.
+
+This is typically part of a multi-step design process.You'll receive the design history, where the modification was withdrawn when the drag was increased or the lift was significantly decreased. In other words, the modification is only kept when it is beneficial to the airfoil design.
+
+In the current step, you will receive the airfoil geometry, wall Mach number distribution, the lift and drag coefficients and other state features. You need to determine the optimal modifications for the current step. 
+
+"""
+        return description
+
+    @staticmethod
+    def get_design_knowledge():
+        '''
+        Get the design rules
+        '''
+        description = """
+There are some rules for airfoil design:
+
+1) increasing the maximum thickness usually increases the drag;
+2) changing the location of the maximum thickness will change the suction plateau and the shock wave location;
+3) increasing the average camber of the front 60 percentage of the airfoil usually increases the lift;
+4) increasing the average camber of the rear 40 percentage of the airfoil usually increases the aft loading, which usually increases the lift of the airfoil and increase the magnitude of the pitching moment (Cm);
+5) increasing the leading edge radius usually reduces the suction peak;
+6) changing the trailing edge wedge angle usually changes the suction peak;
+7) changing the leading edge slope angle usually changes the suction peak;
+8) changing the trailing edge slope angle usually changes the aft loading;
+9) reducing the suction peak usually reduces the airfoil drag;
+    
+These rules are not always correct for different airfoils, but they can guide you in modifying the airfoil to reduce drag.
+
+"""
+        return description
+
+
+class DescriptionHistory():
+    '''
+    Convert the environment trajectory to a short description.
+    
+    The [state, action, reward, next_state, is_valid] in each step is converted to description.
+    Only the float values in the state and action are converted to description.
+    The figure is not converted to description.
+    '''
+    
+    @staticmethod
+    def convert_to_description(
+            environment_trajectory: Union[List[Dict[str, Any]], str],
+            state_dict: Dict[str, Dict[str, Any]] = None,
+            action_dict: Dict[str, Dict[str, Any]] = None,
+            ) -> str:
+        '''
+        Convert the environment trajectory to a description
+        
+        Parameters
+        ----------
+        environment_trajectory : Union[List[Dict[str, Any]], str]
+            Either a list of trajectory steps, each containing:
+            - previous_state: np.ndarray/list
+            - action: np.ndarray/list  
+            - reward: float
+            - next_state: np.ndarray/list
+            - done: bool
+            - info: dict
+            Or a string path to a JSON file containing such trajectory data
+        state_dict : Dict[str, Dict[str, Any]]
+            The dictionary of the state parameters
+        action_dict : Dict[str, Dict[str, Any]]
+            The dictionary of the action parameters
+            
+        Note
+        ----
+        The state_dict and action_dict are used to get the names of the state and action parameters.
+        If not provided, the default state_dict and action_dict will be used.
+        
+        Returns
+        -------
+        str
+            Human-readable description of the trajectory
+        '''
+        # Handle JSON file path input
+        if isinstance(environment_trajectory, str):
+            try:
+                with open(environment_trajectory, 'r') as f:
+                    trajectory_data = json.load(f)
+            except FileNotFoundError:
+                return f"Error: Trajectory file '{environment_trajectory}' not found."
+            except json.JSONDecodeError:
+                return f"Error: Invalid JSON format in file '{environment_trajectory}'."
+        else:
+            trajectory_data = environment_trajectory
+        
+        if not trajectory_data:
+            return "Empty trajectory - no design steps recorded."
+        
+        state_names = list(state_dict.keys())
+        action_names = list(action_dict.keys())
+
+        # Initialize description components
+        description_parts = []
+        description_parts.append("**Airfoil Design History:**\n")
+
+        for step in trajectory_data:
+            
+            # Extract data from step
+            prev_state = np.array(step.get('previous_state', []))
+            action = np.array(step.get('action', []))
+            reward = step.get('reward', 0.0)
+            next_state = np.array(step.get('next_state', []))
+            i_current_step = int(step['info']['i_current_step'])
+            i_reference_step = int(step['info']['i_reference_step'])
+            is_current_step_valid = bool(step['info']['is_current_step_valid'])
+            
+            # Check if this is the initial state (first step with zero action)
+            is_initial_state = i_current_step == 0
+            
+            if is_initial_state:
+                description_parts.append(f"\n**Initial Airfoil (Step 0):**")
+                description_parts.append(f"\n- Initial state:")
+                for i in range(len(state_names)):
+                    description_parts.append(f"\n  {state_names[i]}= {prev_state[i]:.4f}")
+                description_parts.append("\n")
+                continue
+            else:
+                description_parts.append(f"\n**Step {i_current_step}:**")
+                description_parts.append(f"\n- Reference step to be modified: {i_reference_step}")
+
+            description_parts.append(f"\n- Action:")
+            for i in range(len(action_names)):
+                description_parts.append(f"\n  {action_names[i]}= {action[i]:.4f}")
+                
+            description_parts.append(f"\n- Next state:")
+            for i in range(len(state_names)):
+                description_parts.append(f"\n  {state_names[i]}= {next_state[i]:.4f}")
+            
+            description_parts.append(f"\n- Reward: {reward:.4f}")
+            description_parts.append(f"\n- Is current step valid: {is_current_step_valid}")
+            description_parts.append("\n")
+
+        return "".join(description_parts)
+    
+
+class PromptForLLM():
+    '''
+    Generate the prompt for LLM.
+    
+    In this class, we consider `DescriptionActionBumpMod` and `DescriptionStateFigure` as the action and state description.
+    
+    The prompt contains description of:
+    - the task
+    - the design knowledge
+    - the state
+    - the action
+    - the history of the trajectory
+    - the instruction for action output
+    '''
+    def __init__(self,
+                description_action: DescriptionActionBumpMod = None,
+                description_state: DescriptionStateFigure = None,
+                ):
+        if description_action is None:
+            description_action = DescriptionActionBumpMod()
+        if description_state is None:
+            description_state = DescriptionStateFigure()
+            
+        self.description_action = description_action
+        self.description_state = description_state
+        
+    def generate_prompt(self,
+                        environment_trajectory: Union[List[Dict[str, Any]], str],
+                        state_dict: Dict[str, Dict[str, Any]] = None,
+                        action_dict: Dict[str, Dict[str, Any]] = None,
+                        ) -> str:
+        '''
+        Get the prompt for LLM.
+        
+        Parameters
+        ----------
+        environment_trajectory : Union[List[Dict[str, Any]], str]
+            The environment trajectory
+        state_dict : Dict[str, Dict[str, Any]]
+            The dictionary of the state parameters
+        action_dict : Dict[str, Dict[str, Any]]
+            The dictionary of the action parameters
+        '''
+        prompt = ""
+        prompt += DescriptionTask.get_general_description()
+        prompt += DescriptionTask.get_design_knowledge()
+        prompt += self.description_state.get_general_description()
+        prompt += self.description_action.get_general_description()
+        prompt += DescriptionHistory.convert_to_description(
+            environment_trajectory,
+            state_dict,
+            action_dict,
+            )
+        prompt += self.description_action.instruction_for_action_output()
+        return prompt
+